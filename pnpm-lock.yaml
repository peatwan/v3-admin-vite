--- conflicted
+++ resolved
@@ -35,12 +35,8 @@
   unocss: ^0.45.26
   vite: ^3.1.4
   vite-plugin-svg-icons: ^2.0.1
-<<<<<<< HEAD
-  vue: ^3.2.40
-=======
   vite-svg-loader: ^3.6.0
   vue: ^3.2.39
->>>>>>> 5c3c6bda
   vue-eslint-parser: ^9.1.0
   vue-router: ^4.1.5
   vue-tsc: ^0.40.13
@@ -80,22 +76,13 @@
   prettier: 2.7.1
   sass: 1.55.0
   terser: 5.15.0
-<<<<<<< HEAD
   typescript: 4.8.4
   unocss: 0.45.26_vite@3.1.4
   vite: 3.1.4_sass@1.55.0+terser@5.15.0
   vite-plugin-svg-icons: 2.0.1_vite@3.1.4
+  vite-svg-loader: 3.6.0
   vue-eslint-parser: 9.1.0_eslint@8.24.0
   vue-tsc: 0.40.13_typescript@4.8.4
-=======
-  typescript: 4.8.3
-  unocss: 0.45.22_vite@3.1.3
-  vite: 3.1.3_sass@1.55.0+terser@5.15.0
-  vite-plugin-svg-icons: 2.0.1_vite@3.1.3
-  vite-svg-loader: 3.6.0
-  vue-eslint-parser: 9.1.0_eslint@8.23.1
-  vue-tsc: 0.40.13_typescript@4.8.3
->>>>>>> 5c3c6bda
 
 packages:
 
@@ -3779,20 +3766,15 @@
       - supports-color
     dev: true
 
-<<<<<<< HEAD
+  /vite-svg-loader/3.6.0:
+    resolution: {integrity: sha512-bZJffcgCREW57kNkgMhuNqeDznWXyQwJ3wKrRhHLMMzwDnP5jr3vXW3cqsmquRR7VTP5mLdKj1/zzPPooGUuPw==}
+    dependencies:
+      '@vue/compiler-sfc': 3.2.39
+      svgo: 2.8.0
+    dev: true
+
   /vite/3.1.4_sass@1.55.0+terser@5.15.0:
     resolution: {integrity: sha512-JoQI08aBjY9lycL7jcEq4p9o1xUjq5aRvdH4KWaXtkSx7e7RpAh9D3IjzDWRD4Fg44LS3oDAIOG/Kq1L+82psA==}
-=======
-  /vite-svg-loader/3.6.0:
-    resolution: {integrity: sha512-bZJffcgCREW57kNkgMhuNqeDznWXyQwJ3wKrRhHLMMzwDnP5jr3vXW3cqsmquRR7VTP5mLdKj1/zzPPooGUuPw==}
-    dependencies:
-      '@vue/compiler-sfc': 3.2.39
-      svgo: 2.8.0
-    dev: true
-
-  /vite/3.1.3_sass@1.55.0+terser@5.15.0:
-    resolution: {integrity: sha512-/3XWiktaopByM5bd8dqvHxRt5EEgRikevnnrpND0gRfNkrMrPaGGexhtLCzv15RcCMtV2CLw+BPas8YFeSG0KA==}
->>>>>>> 5c3c6bda
     engines: {node: ^14.18.0 || >=16.0.0}
     hasBin: true
     peerDependencies:
