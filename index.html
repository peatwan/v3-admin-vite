--- conflicted
+++ resolved
@@ -5,7 +5,6 @@
     <meta name="viewport" content="width=device-width, initial-scale=1.0" />
     <link rel="icon" href="/favicon.ico" />
     <link rel="stylesheet" href="/app-loading.css" />
-<<<<<<< HEAD
     <link rel="dx-theme" data-theme="generic.dark" href="/dev-extreme/dx.generic.custom-dark.css" data-active="false" />
     <link
       rel="dx-theme"
@@ -13,10 +12,7 @@
       href="/dev-extreme/dx.generic.custom-light.css"
       data-active="true"
     />
-    <title>V3 Admin Vite</title>
-=======
     <title>%VITE_APP_TITLE%</title>
->>>>>>> 33f0131c
   </head>
   <body>
     <div id="app">
