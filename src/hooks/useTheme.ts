--- conflicted
+++ resolved
@@ -9,30 +9,6 @@
 /** 注册的主题名称, 其中 normal 是必填的 */
 export type ThemeName = "normal" | "dark" | "dark-blue"
 
-<<<<<<< HEAD
-/** 主题 hook */
-export function useTheme() {
-  /** 主题列表 */
-  const themeList: IThemeList[] = [
-    {
-      title: "默认",
-      name: "normal"
-    },
-    {
-      title: "黑暗",
-      name: "dark"
-    },
-    {
-      title: "深蓝",
-      name: "dark-blue"
-    }
-  ]
-  /** 正在应用的主题名称 */
-  const activeThemeName = ref<ThemeName>(getActiveThemeName() || "normal")
-
-  const initTheme = () => {
-    setHtmlClassName(activeThemeName.value)
-=======
 /** 主题列表 */
 const themeList: IThemeList[] = [
   {
@@ -42,7 +18,6 @@
   {
     title: "黑暗",
     name: "dark"
->>>>>>> 12cb7cfc
   }
 ]
 
